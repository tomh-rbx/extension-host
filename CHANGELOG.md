# Changelog

# v1.4.3

<<<<<<< HEAD
- feat: Network Delay - add option "TCP Data Packets Only" (PSH heuristic). Uses iptables marks + tc fwmark to delay only TCP data packets; UDP is not delayed. Honors ports/hosts/CIDRs via iptables filtering.
- chore: debug logging prints prepared iptables-restore scripts and tc/ip batch commands (for add and delete)
=======
- Add new CPU Frequency attack
- Update dependencies
>>>>>>> 5ca91377

# v1.4.2

 - Update dependencies

# v1.4.1

 - Add STEADYBIT_EXTENSTION_DIG_TIMEOUT
 - Treat dns answers case insensitive

## v1.4.0

 - run steadybit sidecar containers using crun
 - use stressng --iomix (instead of --io) to stress io

## v1.3.2

- If stress/diskfill/memfill exits unexpetedly report this as error and not as failure

## v1.3.1

- fix: ignore cgroups for memfill

## v1.3.0

- feat: add option to disable runc for running attacks

## v1.2.37

- fix: propagate environment to started runc processes

## v1.2.36

- fix: experiment execution when using the host.hostname of the k8s downward API

## v1.2.35

- possibility to set the host.hostname attribute in the discovery by the k8s downward api


## v1.2.34

- rename "Host" to "Linux Host" in discovery

## v1.2.33

- safe defaults for stress-attacks
- update depdendencies

## v1.2.32

- fix shutdown/reboot always failing on plain EC2 instances
- Rename "Shutdown Host" to "Trigger Shutdown Host"

## v1.2.31

- remove dependency to lsns
- update dependencies
- require iproute-tc and libcap instead of /usr/sbin/tc and /usr/sbin/capsh

## v1.2.30

- Updated dependencies
- fix: fill disk/stress io fails when file permissions disallow write

## v1.2.29

- fix: stress cpu attack uses all configured CPUs and not all available CPUs

## v1.2.28

- chore: update dependecies (CVE-2024-11187 & CVE-2024-12705)

## v1.2.27

- Rename some network actions to explicitly contain the term "outgoing"
- Use runc binary from the opencontainers/runc project

## v1.2.26

- fix: improve container id to be unique by adding the execution id

## v1.2.25

- Use uid instead of name for user statement in Dockerfile

## v1.2.24

- chore: update dependencies
- fix: network actions if runc debug is enabled

## v1.2.23

- chore: update dependencies

## v1.2.22

- fix: fail block traffic early on hosts with cilium
- fix: only create network excludes which are necessary for the given includes
- fix: aggregate excludes to ip ranges if there are too many
- fix: fail early when too many tc rules are generated for a network attack

## v1.2.21

- feat: change default value for "jitter" in "Network Delay" attack to false
- feat: add memfill attack

## v1.2.20

- fixed ip rule v6 support check
- chore: update dependencies

## v1.2.19

- chore: update dependencies

## v1.2.17

- fix: Don't use the priomap defaults for network attacks, this might lead to unexpected behavior when TOS is set in packets

## v1.2.16

- feat: remove the restriction on cgroup2 mounts using nsdelegate

## v1.2.15

- added fallback attributes for availability zone of AWS to show one of AWS, GCP or Azure

## v1.2.14

- fail actions early when cgroup2 nsdelegation is causing problems
- support cidrs filters for the network attacks

## v1.2.13

- Update dependencies (go 1.22)
- Added noop mode for diskfill attack to avoid errors when the disk is already full enough
- Better logging to host shutdown / reboot

## v1.2.12

- Update dependencies

## v1.2.11

- Update dependencies

## v1.2.10

- Added hint if kernel modules are missing for tc

## v1.2.9

- Update dependencies

## v1.2.8

- Automatically set the `GOMEMLIMIT` (90% of cgroup limit) and `GOMAXPROCS`
- Disallow running multiple tc configurations at the same time

## v1.2.7

- Update dependencies

## v1.2.6

- Update dependencies

## v1.2.5

- Update dependencies

## v1.2.4

- Update dependencies

## v1.2.3

- Update dependencies

## v1.2.2

- Update dependencies

## v1.2.1

- Fix: don't apply ipv6 rules if kernel module was disabled

## v1.2.0

> Update to the latest helm chart steadybit-extension-host-1.0.33 needed!

- add flush, read_write, read_write_and_flush mode to stress io
- fill disk attack
- fix stress memory and stress cpu constrained by the cgroup of the extension container

## v1.1.12

- Added `pprof` endpoints for debugging purposes
- Update dependencies

## v1.1.11

- Possibility to exclude attributes from discovery

## v1.1.10

- Only generate exclude ip/tc rules for network interfaces that are up

## v1.1.9

- avoid duplicate tc/ip rules

## v1.1.8

- update dependencies

## v1.1.6

- migration to new unified steadybit actionIds and targetTypes

## v1.1.5

- update dependencies

## v1.1.4

- update dependencies

## v1.1.3

 - fix: stop process attack sometimes didn't stop

## v1.1.2

 - discovery: put the ipv6 addresses in `host.ipv6` and not `host.ipv4`

## v1.1.1

 - turn the rpm dependency for kernel-extra-modules into a recommendation

## v1.1.0

 - prefix host labels with `host.`

## v1.0.2

 - add support for unix domain sockets
 - build linux packages

## v1.0.1

 - Bugfixes

## v1.0.0

 - Initial release<|MERGE_RESOLUTION|>--- conflicted
+++ resolved
@@ -2,13 +2,10 @@
 
 # v1.4.3
 
-<<<<<<< HEAD
 - feat: Network Delay - add option "TCP Data Packets Only" (PSH heuristic). Uses iptables marks + tc fwmark to delay only TCP data packets; UDP is not delayed. Honors ports/hosts/CIDRs via iptables filtering.
 - chore: debug logging prints prepared iptables-restore scripts and tc/ip batch commands (for add and delete)
-=======
 - Add new CPU Frequency attack
 - Update dependencies
->>>>>>> 5ca91377
 
 # v1.4.2
 
